--- conflicted
+++ resolved
@@ -59,10 +59,7 @@
         "overpy",
         # probabilistic logic and modelling
         "nflows",
-<<<<<<< HEAD
         "gpytorch",  # TODO consider moving this to extras_require
-=======
->>>>>>> 933ad87d
         "torch",
         "pyro-ppl",
         "pysdd",
