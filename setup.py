"""Sets up the ProMis package for installation."""

#
# Copyright (c) Simon Kohaut, Honda Research Institute Europe GmbH
#
# This file is part of ProMis and licensed under the BSD 3-Clause License.
# You should have received a copy of the BSD 3-Clause License along with ProMis.
# If not, see https://opensource.org/license/bsd-3-clause/.
#

# Standard library
import re
import setuptools

# Find Promis version and author strings
with open("promis/__init__.py", "r", encoding="utf8") as fd:
    content = fd.read()
    version = re.search(r'^__version__\s*=\s*[\'"]([^\'"]*)[\'"]', content, re.MULTILINE).group(1)
    author = re.search(r'^__author__\s*=\s*[\'"]([^\'"]*)[\'"]', content, re.MULTILINE).group(1)

# Import readme
with open("README.md", "r", encoding="utf8") as readme:
    long_description = readme.read()

setuptools.setup(
    name="promis",
    version=version,
    author=author,
    author_email="simon.kohaut@cs.tu-darmstadt.de",
    description="A Python package to apply probabilistic logic programming to navigation tasks.",
    long_description=long_description,
    long_description_content_type="text/markdown",
    url="",
    packages=setuptools.find_packages(),
    package_data={
        "promis": ["py.typed"],  # https://www.python.org/dev/peps/pep-0561/
    },
    classifiers=[
        "Programming Language :: Python :: 3",
        "License :: BSD-3",
        "Operating System :: OS Independent",
    ],
    python_requires=">=3.9",
    install_requires=[
        # general tools
        "rich",
        # generic scientific
        "numpy",
        "scipy",
        "scikit-learn",
        "pandas",
        "matplotlib",
        # geospatial / GIS tools
        "pyproj",
        "geojson",
        "geopy",
        "shapely",
        "overpy",
        # probabilistic logic and modelling
        "pyro-ppl",
        "pysdd",
        "problog @ git+https://github.com/simon-kohaut/problog.git@dcproblog_develop",
        # plotting and visualization
        "fastapi[standard]",
        "graphviz",
        "seaborn",
        "smopy",
    ],
    extras_require={
<<<<<<< HEAD
        # Building the documentation locally with sphinx
=======
>>>>>>> 6a262cc4
        "doc": [
            "sphinx",
            "sphinx-markdown-builder",
            "sphinx_rtd_theme",
            "sphinxcontrib-programoutput",
        ],
<<<<<<< HEAD
        # Loading nautical chart data into ProMis
        # Requires GDAL to be installed on the system
        "nautical": [
            "gdal"
        ],
        # Development tools for quality assurance
=======
>>>>>>> 6a262cc4
        "dev": [
            # static code analysis
            "black",
            "ruff",
            # dynamic code analysis
            "pytest",
            "pytest-cov",
            "pytest-sugar",
        ],
    },
)<|MERGE_RESOLUTION|>--- conflicted
+++ resolved
@@ -67,25 +67,19 @@
         "smopy",
     ],
     extras_require={
-<<<<<<< HEAD
         # Building the documentation locally with sphinx
-=======
->>>>>>> 6a262cc4
         "doc": [
             "sphinx",
             "sphinx-markdown-builder",
             "sphinx_rtd_theme",
             "sphinxcontrib-programoutput",
         ],
-<<<<<<< HEAD
         # Loading nautical chart data into ProMis
         # Requires GDAL to be installed on the system
         "nautical": [
             "gdal"
         ],
         # Development tools for quality assurance
-=======
->>>>>>> 6a262cc4
         "dev": [
             # static code analysis
             "black",
